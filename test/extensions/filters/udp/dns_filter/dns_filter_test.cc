#include "envoy/extensions/filters/udp/dns_filter/v3alpha/dns_filter.pb.h"
#include "envoy/extensions/filters/udp/dns_filter/v3alpha/dns_filter.pb.validate.h"

#include "common/common/logger.h"

#include "test/mocks/event/mocks.h"
#include "test/mocks/server/mocks.h"
#include "test/test_common/environment.h"
#include "test/test_common/simulated_time_system.h"

#include "dns_filter_test_utils.h"
#include "gmock/gmock.h"
#include "gtest/gtest.h"

using testing::AtLeast;
using testing::InSequence;
using testing::Mock;
using testing::Return;
using testing::ReturnRef;
using testing::SaveArg;

namespace Envoy {
namespace Extensions {
namespace UdpFilters {
namespace DnsFilter {

namespace {
Api::IoCallUint64Result makeNoError(uint64_t rc) {
  auto no_error = Api::ioCallUint64ResultNoError();
  no_error.rc_ = rc;
  return no_error;
}

Api::IoCallUint64Result makeNoError(uint64_t rc) {
  auto no_error = Api::ioCallUint64ResultNoError();
  no_error.rc_ = rc;
  return no_error;
}

class DnsFilterTest : public testing::Test {
public:
  DnsFilterTest()
<<<<<<< HEAD
      : listener_address_(Network::Utility::parseInternetAddressAndPort("127.0.2.1:5353")),
        api_(Api::createApiForTest()) {
    udp_response_.addresses_.local_ = listener_address_;
    udp_response_.addresses_.peer_ = listener_address_;
    udp_response_.buffer_ = std::make_unique<Buffer::OwnedImpl>();
=======
      : listener_address_(Network::Utility::parseInternetAddressAndPort("127.0.2.1:5353")) {
    response_parser_ = std::make_unique<DnsMessageParser>();

    client_request_.addresses_.local_ = listener_address_;
    client_request_.addresses_.peer_ = listener_address_;
    client_request_.buffer_ = std::make_unique<Buffer::OwnedImpl>();
>>>>>>> 8b188964

    setupResponseParser();
    EXPECT_CALL(callbacks_, udpListener()).Times(AtLeast(0));
    EXPECT_CALL(callbacks_.udp_listener_, send(_))
        .WillRepeatedly(
            Invoke([this](const Network::UdpSendData& send_data) -> Api::IoCallUint64Result {
<<<<<<< HEAD
              udp_response_.buffer_->move(send_data.buffer_);
              return makeNoError(udp_response_.buffer_->length());
            }));

=======
              client_request_.buffer_->move(send_data.buffer_);
              return makeNoError(client_request_.buffer_->length());
            }));
>>>>>>> 8b188964
    EXPECT_CALL(callbacks_.udp_listener_, dispatcher()).WillRepeatedly(ReturnRef(dispatcher_));
  }

  ~DnsFilterTest() { EXPECT_CALL(callbacks_.udp_listener_, onDestroy()); }

  void setupResponseParser() {
    histogram_.unit_ = Stats::Histogram::Unit::Milliseconds;
    response_parser_ = std::make_unique<DnsMessageParser>(
        true /* recursive queries */, api_->timeSource(), 3 /* retries */, histogram_);
  }

  void setup(const std::string& yaml) {
    envoy::extensions::filters::udp::dns_filter::v3alpha::DnsFilterConfig config;
    TestUtility::loadFromYamlAndValidate(yaml, config);
    auto store = stats_store_.createScope("dns_scope");
    EXPECT_CALL(listener_factory_, scope()).WillOnce(ReturnRef(*store));
    EXPECT_CALL(listener_factory_, dispatcher()).Times(AtLeast(0));
    EXPECT_CALL(listener_factory_, clusterManager()).Times(AtLeast(0));
<<<<<<< HEAD
    EXPECT_CALL(listener_factory_, api()).WillOnce(ReturnRef(*api_));

    resolver_ = std::make_shared<Network::MockDnsResolver>();
    EXPECT_CALL(dispatcher_, createDnsResolver(_, _)).WillOnce(Return(resolver_));
    EXPECT_CALL(dispatcher_, createTimer_(_)).Times(AtLeast(0));
=======
>>>>>>> 8b188964

    config_ = std::make_shared<DnsFilterEnvoyConfig>(listener_factory_, config);
    filter_ = std::make_unique<DnsFilter>(callbacks_, config_);
  }

  void sendQueryFromClient(const std::string& peer_address, const std::string& buffer) {
    Network::UdpRecvData data;
    data.addresses_.peer_ = Network::Utility::parseInternetAddressAndPort(peer_address);
    data.addresses_.local_ = listener_address_;
    data.buffer_ = std::make_unique<Buffer::OwnedImpl>(buffer);
    data.receive_time_ = MonotonicTime(std::chrono::seconds(0));
    filter_->onData(data);
  }

  const Network::Address::InstanceConstSharedPtr listener_address_;
  Server::Configuration::MockListenerFactoryContext listener_factory_;
  NiceMock<Stats::MockHistogram> histogram_;
  DnsParserCounters counters_;

  std::unique_ptr<DnsFilter> filter_;
  Network::MockUdpReadFilterCallbacks callbacks_;
  Stats::IsolatedStoreImpl stats_store_;
<<<<<<< HEAD
  Network::UdpRecvData udp_response_;

  Api::ApiPtr api_;
  NiceMock<Filesystem::MockInstance> file_system_;
  DnsFilterEnvoyConfigSharedPtr config_;
  std::unique_ptr<DnsMessageParser> response_parser_;

  Event::MockDispatcher dispatcher_;
  std::shared_ptr<Network::MockDnsResolver> resolver_;

  DnsQueryContextPtr query_ctx_;

  const std::string forward_query_off_config = R"EOF(
stat_prefix: "my_prefix"
server_config:
  inline_dns_table:
    external_retry_count: 3
    known_suffixes:
    - suffix: foo1.com
    - suffix: foo2.com
    - suffix: foo3.com
    - suffix: thisismydomainforafivehundredandtwelvebytetest.com
    virtual_domains:
    - name: "www.foo1.com"
      endpoint:
        address_list:
          address:
          - 10.0.0.1
          - 10.0.0.2
    - name: "www.foo2.com"
      endpoint:
        address_list:
          address:
          - 2001:8a:c1::2800:7
          - 2001:8a:c1::2800:8
          - 2001:8a:c1::2800:9
    - name: "www.foo3.com"
      endpoint:
        address_list:
          address:
          - 10.0.3.1
    - name: www.supercalifragilisticexpialidocious.thisismydomainforafivehundredandtwelvebytetest.com
      endpoint:
        address_list:
          address:
          - 2001:8a:c1::2801:0001
          - 2001:8a:c1::2801:0002
          - 2001:8a:c1::2801:0003
          - 2001:8a:c1::2801:0004
          - 2001:8a:c1::2801:0005
          - 2001:8a:c1::2801:0006
          - 2001:8a:c1::2801:0007
          - 2001:8a:c1::2801:0008
)EOF";

  const std::string forward_query_on_config = R"EOF(
=======
  Network::UdpRecvData client_request_;

  std::unique_ptr<DnsMessageParser> response_parser_;
  Event::MockDispatcher dispatcher_;

  DnsQueryContextPtr query_ctx_;

  const std::string forward_query_off_config = R"EOF(
>>>>>>> 8b188964
stat_prefix: "my_prefix"
client_config:
  resolver_timeout: 5s
  upstream_resolvers:
  - "1.1.1.1"
  - "8.8.8.8"
  - "8.8.4.4"
server_config:
  inline_dns_table:
    external_retry_count: 3
    known_suffixes:
    - suffix: foo1.com
    - suffix: foo2.com
    virtual_domains:
<<<<<<< HEAD
      - name: "www.foo1.com"
        endpoint:
          address_list:
            address:
            - 10.0.0.1
)EOF";

  const std::string external_dns_table_config = R"EOF(
stat_prefix: "my_prefix"
client_config:
  resolver_timeout: 5s
  upstream_resolvers:
  - 1.1.1.1
server_config:
  external_dns_table:
    filename: {}
)EOF";

  const std::string external_dns_table_json = R"EOF(
{
  "external_retry_count": 3,
  "known_suffixes": [ { "suffix": "com" } ],
  "virtual_domains": [
    {
      "name": "www.external_foo1.com",
      "endpoint": { "address_list": { "address": [ "10.0.0.1", "10.0.0.2" ] } }
    },
    {
      "name": "www.external_foo2.com",
      "endpoint": { "address_list": { "address": [ "2001:8a:c1::2800:7" ] } }
    },
    {
      "name": "www.external_foo3.com",
      "endpoint": { "address_list": { "address": [ "10.0.3.1" ] } }
    }
  ]
}
)EOF";

  const std::string external_dns_table_yaml = R"EOF(
external_retry_count: 3
known_suffixes:
  - suffix: "com"
virtual_domains:
  - name: "www.external_foo1.com"
    endpoint:
      address_list:
        address:
        - 10.0.0.1
        - 10.0.0.2
  - name: "www.external_foo2.com"
    endpoint:
      address_list:
        address:
        - 2001:8a:c1::2800:7
  - name: "www.external_foo3.com"
    endpoint:
      address_list:
        address:
        - 10.0.3.1
)EOF";
=======
    - name: "www.foo1.com"
      endpoint:
        address_list:
          address:
          - "10.0.0.1"
          - "10.0.0.2"
    - name: "www.foo2.com"
      endpoint:
        address_list:
          address:
          - "2001:8a:c1::2800:7"
          - "2001:8a:c1::2800:8"
          - "2001:8a:c1::2800:9"
    - name: "www.foo3.com"
      endpoint:
        address_list:
          address:
          - "10.0.3.1"
  )EOF";
>>>>>>> 8b188964
};

TEST_F(DnsFilterTest, InvalidQuery) {
  InSequence s;

  setup(forward_query_off_config);
<<<<<<< HEAD

  sendQueryFromClient("10.0.0.1:1000", "hello");

  query_ctx_ = response_parser_->createQueryContext(udp_response_, counters_);
  ASSERT_FALSE(query_ctx_->parse_status_);

  ASSERT_EQ(DNS_RESPONSE_CODE_FORMAT_ERROR, response_parser_->getQueryResponseCode());
  ASSERT_EQ(0, query_ctx_->answers_.size());

  // Validate stats
  ASSERT_EQ(0, config_->stats().a_record_queries_.value());
  ASSERT_EQ(1, config_->stats().downstream_rx_invalid_queries_.value());
  ASSERT_TRUE(config_->stats().downstream_rx_bytes_.used());
  ASSERT_TRUE(config_->stats().downstream_tx_bytes_.used());
}

TEST_F(DnsFilterTest, MaxQueryAndResponseSizeTest) {
  InSequence s;

  setup(forward_query_off_config);
  std::string domain(
      "www.supercalifragilisticexpialidocious.thisismydomainforafivehundredandtwelvebytetest.com");
  const std::string query =
      Utils::buildQueryForDomain(domain, DNS_RECORD_TYPE_AAAA, DNS_RECORD_CLASS_IN);
  ASSERT_FALSE(query.empty());

  sendQueryFromClient("10.0.0.1:1000", query);

  ASSERT_LT(udp_response_.buffer_->length(), Utils::MAX_UDP_DNS_SIZE);
  query_ctx_ = response_parser_->createQueryContext(udp_response_, counters_);
  ASSERT_TRUE(query_ctx_->parse_status_);

  ASSERT_EQ(DNS_RESPONSE_CODE_NO_ERROR, response_parser_->getQueryResponseCode());
  // There are 8 addresses, however, since the domain is part of the answer record, each
  // serialized answer is over 100 bytes in size, there are only room for ~3 before the next
  // serialized answer puts the buffer over the 512 byte limit. The query itself is also
  // around 100 bytes.
  ASSERT_EQ(3, query_ctx_->answers_.size());

  // Validate stats
  ASSERT_EQ(1, config_->stats().aaaa_record_queries_.value());

  // Although there are only 3 answers returned, the filter did find 8 records for the query
  ASSERT_EQ(8, config_->stats().local_aaaa_record_answers_.value());
  ASSERT_EQ(0, config_->stats().downstream_rx_invalid_queries_.value());
  ASSERT_TRUE(config_->stats().downstream_rx_bytes_.used());
  ASSERT_TRUE(config_->stats().downstream_tx_bytes_.used());
}

TEST_F(DnsFilterTest, InvalidQueryNameTooLongTest) {
  InSequence s;

  setup(forward_query_off_config);
  std::string domain = "www." + std::string(256, 'a') + ".com";
  const std::string query =
      Utils::buildQueryForDomain(domain, DNS_RECORD_TYPE_A, DNS_RECORD_CLASS_IN);
  ASSERT_FALSE(query.empty());

  sendQueryFromClient("10.0.0.1:1000", query);

  query_ctx_ = response_parser_->createQueryContext(udp_response_, counters_);
  ASSERT_FALSE(query_ctx_->parse_status_);

  ASSERT_EQ(DNS_RESPONSE_CODE_FORMAT_ERROR, response_parser_->getQueryResponseCode());
  ASSERT_EQ(0, query_ctx_->answers_.size());

  // Validate stats
  ASSERT_EQ(0, config_->stats().a_record_queries_.value());
  ASSERT_EQ(1, config_->stats().downstream_rx_invalid_queries_.value());
  ASSERT_TRUE(config_->stats().downstream_rx_bytes_.used());
  ASSERT_TRUE(config_->stats().downstream_tx_bytes_.used());
}

TEST_F(DnsFilterTest, InvalidLabelNameTooLongTest) {
  InSequence s;

  setup(forward_query_off_config);
  std::string domain(64, 'a');
  domain += ".com";
  const std::string query =
      Utils::buildQueryForDomain(domain, DNS_RECORD_TYPE_A, DNS_RECORD_CLASS_IN);
  ASSERT_FALSE(query.empty());

  sendQueryFromClient("10.0.0.1:1000", query);

  query_ctx_ = response_parser_->createQueryContext(udp_response_, counters_);
  ASSERT_FALSE(query_ctx_->parse_status_);

  ASSERT_EQ(DNS_RESPONSE_CODE_FORMAT_ERROR, response_parser_->getQueryResponseCode());
  ASSERT_EQ(0, query_ctx_->answers_.size());

  // Validate stats
  ASSERT_EQ(0, config_->stats().a_record_queries_.value());
  ASSERT_EQ(1, config_->stats().downstream_rx_invalid_queries_.value());
  ASSERT_TRUE(config_->stats().downstream_rx_bytes_.used());
  ASSERT_TRUE(config_->stats().downstream_tx_bytes_.used());
}

TEST_F(DnsFilterTest, SingleTypeAQuery) {
  InSequence s;

  setup(forward_query_off_config);

  const std::string domain("www.foo3.com");
  const std::string query =
      Utils::buildQueryForDomain(domain, DNS_RECORD_TYPE_A, DNS_RECORD_CLASS_IN);
  ASSERT_FALSE(query.empty());

  sendQueryFromClient("10.0.0.1:1000", query);

  query_ctx_ = response_parser_->createQueryContext(udp_response_, counters_);
  ASSERT_TRUE(query_ctx_->parse_status_);

  ASSERT_EQ(DNS_RESPONSE_CODE_NO_ERROR, response_parser_->getQueryResponseCode());
  ASSERT_EQ(1, query_ctx_->answers_.size());

  // Verify that we have an answer record for the queried domain

  const DnsAnswerRecordPtr& answer = query_ctx_->answers_.find(domain)->second;

  // Verify the address returned
  const std::list<std::string> expected{"10.0.3.1"};
  Utils::verifyAddress(expected, answer);

  // Validate stats
  ASSERT_EQ(1, config_->stats().downstream_rx_queries_.value());
  ASSERT_EQ(1, config_->stats().known_domain_queries_.value());
  ASSERT_EQ(1, config_->stats().local_a_record_answers_.value());
  ASSERT_EQ(1, config_->stats().a_record_queries_.value());
  // ASSERT_EQ(query.size(), config_->stats().downstream_rx_bytes_.value());
}

TEST_F(DnsFilterTest, RepeatedTypeAQuery) {
  InSequence s;

  setup(forward_query_off_config);

  const std::string domain("www.foo3.com");
  const size_t count = 5;
  size_t total_query_bytes = 0;

  for (size_t i = 0; i < count; i++) {
    const std::string query =
        Utils::buildQueryForDomain(domain, DNS_RECORD_TYPE_A, DNS_RECORD_CLASS_IN);
    total_query_bytes += query.size();
    ASSERT_FALSE(query.empty());
    sendQueryFromClient("10.0.0.1:1000", query);

    query_ctx_ = response_parser_->createQueryContext(udp_response_, counters_);
    ASSERT_TRUE(query_ctx_->parse_status_);

    ASSERT_EQ(DNS_RESPONSE_CODE_NO_ERROR, response_parser_->getQueryResponseCode());
    ASSERT_EQ(1, query_ctx_->answers_.size());

    // Verify that we have an answer record for the queried domain
    const DnsAnswerRecordPtr& answer = query_ctx_->answers_.find(domain)->second;

    // Verify the address returned
    std::list<std::string> expected{"10.0.3.1"};
    Utils::verifyAddress(expected, answer);
  }

  // Validate stats
  ASSERT_EQ(count, config_->stats().downstream_rx_queries_.value());
  ASSERT_EQ(count, config_->stats().known_domain_queries_.value());
  ASSERT_EQ(count, config_->stats().local_a_record_answers_.value());
  ASSERT_EQ(count, config_->stats().a_record_queries_.value());
}

TEST_F(DnsFilterTest, LocalTypeAQueryFail) {
  InSequence s;

  setup(forward_query_off_config);

  const std::string query =
      Utils::buildQueryForDomain("www.foo2.com", DNS_RECORD_TYPE_A, DNS_RECORD_CLASS_IN);
  ASSERT_FALSE(query.empty());

  sendQueryFromClient("10.0.0.1:1000", query);
  query_ctx_ = response_parser_->createQueryContext(udp_response_, counters_);
  ASSERT_TRUE(query_ctx_->parse_status_);

  ASSERT_EQ(3, response_parser_->getQueryResponseCode());
  ASSERT_EQ(0, query_ctx_->answers_.size());

  // Validate stats
  ASSERT_EQ(1, config_->stats().downstream_rx_queries_.value());
  ASSERT_EQ(1, config_->stats().known_domain_queries_.value());
  ASSERT_EQ(3, config_->stats().local_a_record_answers_.value());
  ASSERT_EQ(1, config_->stats().a_record_queries_.value());
  ASSERT_EQ(1, config_->stats().unanswered_queries_.value());
}

TEST_F(DnsFilterTest, LocalTypeAAAAQuery) {
  InSequence s;

  setup(forward_query_off_config);

  std::list<std::string> expected{"2001:8a:c1::2800:7", "2001:8a:c1::2800:8", "2001:8a:c1::2800:9"};
  const std::string domain("www.foo2.com");
  const std::string query =
      Utils::buildQueryForDomain(domain, DNS_RECORD_TYPE_AAAA, DNS_RECORD_CLASS_IN);
  ASSERT_FALSE(query.empty());

  sendQueryFromClient("10.0.0.1:1000", query);
  query_ctx_ = response_parser_->createQueryContext(udp_response_, counters_);
  ASSERT_TRUE(query_ctx_->parse_status_);

  ASSERT_EQ(DNS_RESPONSE_CODE_NO_ERROR, response_parser_->getQueryResponseCode());
  ASSERT_EQ(expected.size(), query_ctx_->answers_.size());

  // Verify the address returned
  for (const auto& answer : query_ctx_->answers_) {
    ASSERT_EQ(answer.first, domain);
    Utils::verifyAddress(expected, answer.second);
  }

  // Validate stats
  ASSERT_EQ(1, config_->stats().downstream_rx_queries_.value());
  ASSERT_EQ(1, config_->stats().known_domain_queries_.value());
  ASSERT_EQ(3, config_->stats().local_aaaa_record_answers_.value());
  ASSERT_EQ(1, config_->stats().aaaa_record_queries_.value());
}

TEST_F(DnsFilterTest, ExternalResolutionSingleAddress) {
  InSequence s;

  const std::string expected_address("130.207.244.251");
  const std::string domain("www.foobaz.com");
  setup(forward_query_on_config);

  // Verify that we are calling the resolver with the expected name
  Network::DnsResolver::ResolveCb resolve_cb;
  EXPECT_CALL(*resolver_, resolve(domain, _, _))
      .WillOnce(DoAll(SaveArg<2>(&resolve_cb), Return(&resolver_->active_query_)));

  const std::string query =
      Utils::buildQueryForDomain(domain, DNS_RECORD_TYPE_A, DNS_RECORD_CLASS_IN);
  ASSERT_FALSE(query.empty());

  // Send a query to for a name not in our configuration
  sendQueryFromClient("10.0.0.1:1000", query);

  // Execute resolve callback
  resolve_cb(Network::DnsResolver::ResolutionStatus::Success,
             TestUtility::makeDnsResponse({expected_address}));

  // parse the result
  query_ctx_ = response_parser_->createQueryContext(udp_response_, counters_);
  ASSERT_TRUE(query_ctx_->parse_status_);

  ASSERT_EQ(DNS_RESPONSE_CODE_NO_ERROR, response_parser_->getQueryResponseCode());
  ASSERT_EQ(1, query_ctx_->answers_.size());

  std::list<std::string> expected{expected_address};
  for (const auto& answer : query_ctx_->answers_) {
    ASSERT_EQ(answer.first, domain);
    Utils::verifyAddress(expected, answer.second);
  }

  // Validate stats
  ASSERT_EQ(1, config_->stats().downstream_rx_queries_.value());
  ASSERT_EQ(1, config_->stats().external_a_record_queries_.value());
  ASSERT_EQ(1, config_->stats().external_a_record_answers_.value());
  ASSERT_EQ(1, config_->stats().a_record_queries_.value());
  ASSERT_EQ(0, config_->stats().aaaa_record_queries_.value());
  ASSERT_EQ(0, config_->stats().unanswered_queries_.value());

  EXPECT_TRUE(Mock::VerifyAndClearExpectations(resolver_.get()));
}

TEST_F(DnsFilterTest, ExternalResolutionMultipleAddresses) {
  InSequence s;

  const std::list<std::string> expected_address{"130.207.244.251", "130.207.244.252",
                                                "130.207.244.253", "130.207.244.254"};
  const std::string domain("www.foobaz.com");
  setup(forward_query_on_config);

  // Verify that we are calling the resolver with the expected name
  Network::DnsResolver::ResolveCb resolve_cb;
  EXPECT_CALL(*resolver_, resolve(domain, _, _))
      .WillOnce(DoAll(SaveArg<2>(&resolve_cb), Return(&resolver_->active_query_)));

  const std::string query =
      Utils::buildQueryForDomain(domain, DNS_RECORD_TYPE_A, DNS_RECORD_CLASS_IN);
  ASSERT_FALSE(query.empty());

  // Send a query to for a name not in our configuration
  sendQueryFromClient("10.0.0.1:1000", query);

  // Execute resolve callback
  resolve_cb(Network::DnsResolver::ResolutionStatus::Success,
             TestUtility::makeDnsResponse({expected_address}));

  // parse the result
  query_ctx_ = response_parser_->createQueryContext(udp_response_, counters_);
  ASSERT_TRUE(query_ctx_->parse_status_);

  ASSERT_EQ(DNS_RESPONSE_CODE_NO_ERROR, response_parser_->getQueryResponseCode());
  ASSERT_EQ(expected_address.size(), query_ctx_->answers_.size());

  ASSERT_LT(udp_response_.buffer_->length(), Utils::MAX_UDP_DNS_SIZE);

  for (const auto& answer : query_ctx_->answers_) {
    ASSERT_EQ(answer.first, domain);
    Utils::verifyAddress(expected_address, answer.second);
  }

  // Validate stats
  ASSERT_EQ(1, config_->stats().downstream_rx_queries_.value());
  ASSERT_EQ(1, config_->stats().external_a_record_queries_.value());
  ASSERT_EQ(expected_address.size(), config_->stats().external_a_record_answers_.value());
  ASSERT_EQ(1, config_->stats().a_record_queries_.value());
  ASSERT_EQ(0, config_->stats().aaaa_record_queries_.value());
  ASSERT_EQ(0, config_->stats().unanswered_queries_.value());

  EXPECT_TRUE(Mock::VerifyAndClearExpectations(resolver_.get()));
}

TEST_F(DnsFilterTest, ExternalResolutionNoAddressReturned) {
  InSequence s;

  const std::string expected_address("130.207.244.251");
  const std::string query_host("www.foobaz.com");
  setup(forward_query_on_config);

  // Verify that we are calling the resolver with the expected name
  Network::DnsResolver::ResolveCb resolve_cb;
  EXPECT_CALL(*resolver_, resolve(query_host, _, _))
      .WillOnce(DoAll(SaveArg<2>(&resolve_cb), Return(&resolver_->active_query_)));

  const std::string query =
      Utils::buildQueryForDomain(query_host, DNS_RECORD_TYPE_A, DNS_RECORD_CLASS_IN);
  ASSERT_FALSE(query.empty());

  // Send a query to for a name not in our configuration
  sendQueryFromClient("10.0.0.1:1000", query);

  // Execute resolve callback
  resolve_cb(Network::DnsResolver::ResolutionStatus::Success, TestUtility::makeDnsResponse({}));

  // parse the result
  query_ctx_ = response_parser_->createQueryContext(udp_response_, counters_);
  ASSERT_TRUE(query_ctx_->parse_status_);
  ASSERT_EQ(DNS_RESPONSE_CODE_NAME_ERROR, response_parser_->getQueryResponseCode());
  ASSERT_EQ(0, query_ctx_->answers_.size());

  // Validate stats
  ASSERT_EQ(1, config_->stats().downstream_rx_queries_.value());
  ASSERT_EQ(1, config_->stats().external_a_record_queries_.value());
  ASSERT_EQ(0, config_->stats().external_a_record_answers_.value());
  ASSERT_EQ(1, config_->stats().a_record_queries_.value());
  ASSERT_EQ(0, config_->stats().aaaa_record_queries_.value());
  ASSERT_EQ(0, config_->stats().unanswered_queries_.value());

  EXPECT_TRUE(Mock::VerifyAndClearExpectations(resolver_.get()));
}

TEST_F(DnsFilterTest, ConsumeExternalJsonTableTest) {
  InSequence s;

  std::string temp_path =
      TestEnvironment::writeStringToFileForTest("dns_table.json", external_dns_table_json);
  std::string config_to_use = fmt::format(external_dns_table_config, temp_path);

  setup(config_to_use);

  const std::string domain("www.external_foo1.com");
  const std::string query =
      Utils::buildQueryForDomain(domain, DNS_RECORD_TYPE_A, DNS_RECORD_CLASS_IN);

  sendQueryFromClient("10.0.0.1:1000", query);

  query_ctx_ = response_parser_->createQueryContext(udp_response_, counters_);
  ASSERT_TRUE(query_ctx_->parse_status_);
  ASSERT_EQ(DNS_RESPONSE_CODE_NO_ERROR, response_parser_->getQueryResponseCode());
  ASSERT_EQ(2, query_ctx_->answers_.size());

  // Verify the address returned
  const std::list<std::string> expected{"10.0.0.1", "10.0.0.2"};
  for (const auto& answer : query_ctx_->answers_) {
    ASSERT_EQ(answer.first, domain);
    Utils::verifyAddress(expected, answer.second);
  }

  // Validate stats
  ASSERT_EQ(1, config_->stats().downstream_rx_queries_.value());
  ASSERT_EQ(1, config_->stats().known_domain_queries_.value());
  ASSERT_EQ(2, config_->stats().local_a_record_answers_.value());
  ASSERT_EQ(1, config_->stats().a_record_queries_.value());
}

TEST_F(DnsFilterTest, ConsumeExternalYamlTableTest) {
  InSequence s;

  std::string temp_path =
      TestEnvironment::writeStringToFileForTest("dns_table.yaml", external_dns_table_yaml);
  std::string config_to_use = fmt::format(external_dns_table_config, temp_path);

  setup(config_to_use);

  const std::string domain("www.external_foo1.com");
  const std::string query =
      Utils::buildQueryForDomain(domain, DNS_RECORD_TYPE_A, DNS_RECORD_CLASS_IN);

  sendQueryFromClient("10.0.0.1:1000", query);

  query_ctx_ = response_parser_->createQueryContext(udp_response_, counters_);
  ASSERT_TRUE(query_ctx_->parse_status_);
  ASSERT_EQ(DNS_RESPONSE_CODE_NO_ERROR, response_parser_->getQueryResponseCode());
  ASSERT_EQ(2, query_ctx_->answers_.size());

  // Verify the address returned
  const std::list<std::string> expected{"10.0.0.1", "10.0.0.2"};
  for (const auto& answer : query_ctx_->answers_) {
    ASSERT_EQ(answer.first, domain);
    Utils::verifyAddress(expected, answer.second);
  }

  // Validate stats
  ASSERT_EQ(1, config_->stats().downstream_rx_queries_.value());
  ASSERT_EQ(1, config_->stats().known_domain_queries_.value());
  ASSERT_EQ(2, config_->stats().local_a_record_answers_.value());
  ASSERT_EQ(1, config_->stats().a_record_queries_.value());
}

TEST_F(DnsFilterTest, RawBufferTest) {
  InSequence s;

  setup(forward_query_off_config);
  const std::string domain("www.foo3.com");

  char dns_request[] = {
      0x36, 0x6b,                               // Transaction ID
      0x01, 0x20,                               // Flags
      0x00, 0x01,                               // Questions
      0x00, 0x00,                               // Answers
      0x00, 0x00,                               // Authority RRs
      0x00, 0x00,                               // Additional RRs
      0x03, 0x77, 0x77, 0x77, 0x04, 0x66, 0x6f, // Query record for
      0x6f, 0x33, 0x03, 0x63, 0x6f, 0x6d, 0x00, // www.foo3.com
      0x00, 0x01,                               // Query Type - A
      0x00, 0x01,                               // Query Class - IN
  };

  constexpr size_t count = sizeof(dns_request) / sizeof(dns_request[0]);
  const std::string query = Utils::buildQueryFromBytes(dns_request, count);

  sendQueryFromClient("10.0.0.1:1000", query);

  query_ctx_ = response_parser_->createQueryContext(udp_response_, counters_);
  ASSERT_TRUE(query_ctx_->parse_status_);
  ASSERT_EQ(DNS_RESPONSE_CODE_NO_ERROR, response_parser_->getQueryResponseCode());
  ASSERT_EQ(0, response_parser_->getQueryResponseCode());
  ASSERT_EQ(1, query_ctx_->answers_.size());

  // Verify that we have an answer record for the queried domain
  const DnsAnswerRecordPtr& answer = query_ctx_->answers_.find(domain)->second;

  // Verify the address returned
  std::list<std::string> expected{"10.0.3.1"};
  Utils::verifyAddress(expected, answer);
}

TEST_F(DnsFilterTest, InvalidQueryNameTest) {
  InSequence s;

  setup(forward_query_off_config);

  // In this buffer the name segment sizes are incorrect. The filter will indicate that the parsing
  // failed
  constexpr char dns_request[] = {
      0x36, 0x6c,                               // Transaction ID
      0x01, 0x20,                               // Flags
      0x00, 0x01,                               // Questions
      0x00, 0x00,                               // Answers
      0x00, 0x00,                               // Authority RRs
      0x00, 0x00,                               // Additional RRs
      0x02, 0x77, 0x77, 0x77, 0x03, 0x66, 0x6f, // Query record for
      0x6f, 0x33, 0x01, 0x63, 0x6f, 0x6d, 0x00, // www.foo3.com
      0x00, 0x01,                               // Query Type - A
      0x00, 0x01,                               // Query Class - IN
  };

  constexpr size_t count = sizeof(dns_request) / sizeof(dns_request[0]);
  const std::string query = Utils::buildQueryFromBytes(dns_request, count);

  sendQueryFromClient("10.0.0.1:1000", query);

  query_ctx_ = response_parser_->createQueryContext(udp_response_, counters_);
  ASSERT_FALSE(query_ctx_->parse_status_);
  ASSERT_EQ(DNS_RESPONSE_CODE_FORMAT_ERROR, response_parser_->getQueryResponseCode());

  ASSERT_EQ(1, config_->stats().downstream_rx_invalid_queries_.value());
}

TEST_F(DnsFilterTest, InvalidQueryNameTest2) {
  InSequence s;

  setup(forward_query_off_config);

  // In this buffer the name segment sizes are incorrect. The first segment points
  // past the end of the buffer. The filter will indicate that the parsing failed.
  constexpr char dns_request[] = {
      0x36, 0x6c,                               // Transaction ID
      0x01, 0x20,                               // Flags
      0x00, 0x01,                               // Questions
      0x00, 0x00,                               // Answers
      0x00, 0x00,                               // Authority RRs
      0x00, 0x00,                               // Additional RRs
      0x4c, 0x77, 0x77, 0x77, 0x03, 0x66, 0x6f, // Query record for
      0x6f, 0x33, 0x01, 0x63, 0x6f, 0x6d, 0x00, // www.foo3.com
      0x00, 0x01,                               // Query Type - A
      0x00, 0x01,                               // Query Class - IN
  };

  constexpr size_t count = sizeof(dns_request) / sizeof(dns_request[0]);
  const std::string query = Utils::buildQueryFromBytes(dns_request, count);

  sendQueryFromClient("10.0.0.1:1000", query);

  query_ctx_ = response_parser_->createQueryContext(udp_response_, counters_);
  ASSERT_FALSE(query_ctx_->parse_status_);
  ASSERT_EQ(DNS_RESPONSE_CODE_FORMAT_ERROR, response_parser_->getQueryResponseCode());

  ASSERT_EQ(1, config_->stats().downstream_rx_invalid_queries_.value());
}

TEST_F(DnsFilterTest, MultipleQueryCountTest) {
  InSequence s;

  setup(forward_query_off_config);

  // In this buffer we have 2 queries for two different domains. This is a rare case
  // and serves to validate that we handle the protocol correctly.
  constexpr char dns_request[] = {
      0x36, 0x6d,                               // Transaction ID
      0x01, 0x20,                               // Flags
      0x00, 0x02,                               // Questions
      0x00, 0x00,                               // Answers
      0x00, 0x00,                               // Authority RRs
      0x00, 0x00,                               // Additional RRs
      0x03, 0x77, 0x77, 0x77, 0x04, 0x66, 0x6f, // begin query record for
      0x6f, 0x33, 0x03, 0x63, 0x6f, 0x6d, 0x00, // www.foo3.com
      0x00, 0x01,                               // Query Type - A
      0x00, 0x01,                               // Query Class - IN
      0x03, 0x77, 0x77, 0x77, 0x04, 0x66, 0x6f, // Query record for
      0x6f, 0x31, 0x03, 0x63, 0x6f, 0x6d, 0x00, // www.foo1.com
      0x00, 0x01,                               // Query Type - A
      0x00, 0x01,                               // Query Class - IN
  };

  constexpr size_t count = sizeof(dns_request) / sizeof(dns_request[0]);
  const std::string query = Utils::buildQueryFromBytes(dns_request, count);

  sendQueryFromClient("10.0.0.1:1000", query);

  query_ctx_ = response_parser_->createQueryContext(udp_response_, counters_);
  ASSERT_TRUE(query_ctx_->parse_status_);
  ASSERT_EQ(DNS_RESPONSE_CODE_NO_ERROR, response_parser_->getQueryResponseCode());

  ASSERT_EQ(0, config_->stats().downstream_rx_invalid_queries_.value());
  ASSERT_EQ(2, config_->stats().a_record_queries_.value());
  ASSERT_EQ(3, query_ctx_->answers_.size());

  // Verify that the answers contain an entry for each domain
  for (const auto& answer : query_ctx_->answers_) {
    if (answer.first == "www.foo1.com") {
      Utils::verifyAddress({"10.0.0.1", "10.0.0.2"}, answer.second);
    } else if (answer.first == "www.foo3.com") {
      Utils::verifyAddress({"10.0.3.1"}, answer.second);
    } else {
      FAIL() << "Unexpected domain in DNS response: " << answer.first;
    }
  }
}

TEST_F(DnsFilterTest, InvalidQueryCountTest) {
  InSequence s;

  setup(forward_query_off_config);

  // In this buffer the Questions count is incorrect. We will abort parsing and return a response
  // to the client.
  constexpr char dns_request[] = {
      0x36, 0x6e,                               // Transaction ID
      0x01, 0x20,                               // Flags
      0x00, 0x0a,                               // Questions
      0x00, 0x00,                               // Answers
      0x00, 0x00,                               // Authority RRs
      0x00, 0x00,                               // Additional RRs
      0x03, 0x77, 0x77, 0x77, 0x04, 0x66, 0x6f, // Query record for
      0x6f, 0x33, 0x03, 0x63, 0x6f, 0x6d, 0x00, // www.foo3.com
      0x00, 0x01,                               // Query Type - A
      0x00, 0x01,                               // Query Class - IN
  };

  constexpr size_t count = sizeof(dns_request) / sizeof(dns_request[0]);
  const std::string query = Utils::buildQueryFromBytes(dns_request, count);

  sendQueryFromClient("10.0.0.1:1000", query);

  query_ctx_ = response_parser_->createQueryContext(udp_response_, counters_);
  ASSERT_TRUE(query_ctx_->parse_status_);
  ASSERT_EQ(DNS_RESPONSE_CODE_FORMAT_ERROR, response_parser_->getQueryResponseCode());

  ASSERT_EQ(1, config_->stats().a_record_queries_.value());
  ASSERT_EQ(1, config_->stats().downstream_rx_invalid_queries_.value());
  ASSERT_EQ(0, query_ctx_->answers_.size());
}

TEST_F(DnsFilterTest, InvalidQueryCountTest2) {
  InSequence s;

  setup(forward_query_off_config);

  // In this buffer the Questions count is zero. This is an invalid query and is handled as such.
  constexpr char dns_request[] = {
      0x36, 0x6f,                               // Transaction ID
      0x01, 0x20,                               // Flags
      0x00, 0x00,                               // Questions
      0x00, 0x00,                               // Answers
      0x00, 0x00,                               // Authority RRs
      0x00, 0x00,                               // Additional RRs
      0x03, 0x77, 0x77, 0x77, 0x04, 0x66, 0x6f, // Query record for
      0x6f, 0x33, 0x03, 0x63, 0x6f, 0x6d, 0x00, // www.foo3.com
      0x00, 0x01,                               // Query Type - A
      0x00, 0x01,                               // Query Class - IN
  };

  constexpr size_t count = sizeof(dns_request) / sizeof(dns_request[0]);
  const std::string query = Utils::buildQueryFromBytes(dns_request, count);

  sendQueryFromClient("10.0.0.1:1000", query);

  query_ctx_ = response_parser_->createQueryContext(udp_response_, counters_);
  ASSERT_FALSE(query_ctx_->parse_status_);
  ASSERT_EQ(DNS_RESPONSE_CODE_FORMAT_ERROR, response_parser_->getQueryResponseCode());

  ASSERT_EQ(0, config_->stats().a_record_queries_.value());
  ASSERT_EQ(1, config_->stats().downstream_rx_invalid_queries_.value());
}

TEST_F(DnsFilterTest, NotImplementedQueryTest) {
  InSequence s;

  setup(forward_query_off_config);

  // In this buffer the Questions count is zero. This is an invalid query and is handled as such.
  constexpr char dns_request[] = {
      0x36, 0x70,                               // Transaction ID
      0x01, 0x20,                               // Flags
      0x00, 0x01,                               // Questions
      0x00, 0x00,                               // Answers
      0x00, 0x00,                               // Authority RRs
      0x00, 0x00,                               // Additional RRs
      0x03, 0x77, 0x77, 0x77, 0x04, 0x66, 0x6f, // Query record for
      0x6f, 0x33, 0x03, 0x63, 0x6f, 0x6d, 0x00, // www.foo3.com
      0x00, 0x05,                               // Query Type - CNAME
      0x00, 0x01,                               // Query Class - IN
  };

  constexpr size_t count = sizeof(dns_request) / sizeof(dns_request[0]);
  const std::string query = Utils::buildQueryFromBytes(dns_request, count);

  sendQueryFromClient("10.0.0.1:1000", query);

  query_ctx_ = response_parser_->createQueryContext(udp_response_, counters_);
  ASSERT_TRUE(query_ctx_->parse_status_);
  ASSERT_EQ(DNS_RESPONSE_CODE_NOT_IMPLEMENTED, response_parser_->getQueryResponseCode());

  ASSERT_EQ(0, config_->stats().a_record_queries_.value());
  ASSERT_EQ(0, config_->stats().downstream_rx_invalid_queries_.value());
}

TEST_F(DnsFilterTest, InvalidShortBufferTest) {
  InSequence s;

  setup(forward_query_off_config);

  // This is an invalid query. Envoy should handle the packet and indicate a parsing failure
  char dns_request[] = {0x1c};

  const std::string query = Utils::buildQueryFromBytes(dns_request, 1);

  sendQueryFromClient("10.0.0.1:1000", query);

  query_ctx_ = response_parser_->createQueryContext(udp_response_, counters_);
  ASSERT_FALSE(query_ctx_->parse_status_);
  ASSERT_EQ(DNS_RESPONSE_CODE_FORMAT_ERROR, response_parser_->getQueryResponseCode());

  ASSERT_EQ(0, config_->stats().a_record_queries_.value());
  ASSERT_EQ(1, config_->stats().downstream_rx_invalid_queries_.value());
}

#if 0
TEST_F(DnsFilterTest, ExternalResolutionRetryTest) {
  InSequence s;

  const std::string expected_address("130.207.244.251");
  const std::string query_host("www.foobaz.com");
  setup(forward_query_on_config);

  // Verify that we are calling the resolver with the expected name
  Network::DnsResolver::ResolveCb resolve_cb;
  EXPECT_CALL(*resolver_, resolve(query_host, _, _))
      .Times(3)
      .WillRepeatedly(DoAll(SaveArg<2>(&resolve_cb), Return(&resolver_->active_query_)));

  const std::string query =
      Utils::buildQueryForDomain(query_host, DNS_RECORD_TYPE_A, DNS_RECORD_CLASS_IN);
  ASSERT_FALSE(query.empty());

  // Send a query to for a name not in our configuration
  sendQueryFromClient("10.0.0.1:1000", query);

  // Execute resolve callback
  resolve_cb(Network::DnsResolver::ResolutionStatus::Failure, TestUtility::makeDnsResponse({}));

  // parse the result
  query_ctx_ = response_parser_->createQueryContext(udp_response_, counters_);
  ASSERT_TRUE(query_ctx_->parse_status_);
  ASSERT_EQ(DNS_RESPONSE_CODE_NAME_ERROR, response_parser_->getQueryResponseCode());
  ASSERT_EQ(0, query_ctx_->answers_.size());

  // Validate stats
  ASSERT_EQ(1, config_->stats().downstream_rx_queries_.value());
  ASSERT_EQ(1, config_->stats().external_a_record_queries_.value());
  ASSERT_EQ(0, config_->stats().external_a_record_answers_.value());
  ASSERT_EQ(1, config_->stats().a_record_queries_.value());
  ASSERT_EQ(0, config_->stats().aaaa_record_queries_.value());
  ASSERT_EQ(0, config_->stats().unanswered_queries_.value());

  EXPECT_TRUE(Mock::VerifyAndClearExpectations(resolver_.get()));
=======
  sendQueryFromClient("10.0.0.1:1000", "hello");
  query_ctx_ = response_parser_->createQueryContext(client_request_);
  ASSERT_FALSE(query_ctx_->parse_status_);
}

TEST_F(DnsFilterTest, SingleTypeAQuery) {
  InSequence s;

  setup(forward_query_off_config);
  const std::string domain("www.foo3.com");
  const std::string query =
      Utils::buildQueryForDomain(domain, DNS_RECORD_TYPE_A, DNS_RECORD_CLASS_IN);
  ASSERT_FALSE(query.empty());
  sendQueryFromClient("10.0.0.1:1000", query);
  query_ctx_ = response_parser_->createQueryContext(client_request_);

  // This will fail since the response generation is not being done yet
  ASSERT_FALSE(query_ctx_->parse_status_);
>>>>>>> 8b188964
}
#endif

} // namespace
} // namespace DnsFilter
} // namespace UdpFilters
} // namespace Extensions
} // namespace Envoy<|MERGE_RESOLUTION|>--- conflicted
+++ resolved
@@ -23,53 +23,31 @@
 namespace Extensions {
 namespace UdpFilters {
 namespace DnsFilter {
-
 namespace {
+
 Api::IoCallUint64Result makeNoError(uint64_t rc) {
   auto no_error = Api::ioCallUint64ResultNoError();
   no_error.rc_ = rc;
   return no_error;
 }
 
-Api::IoCallUint64Result makeNoError(uint64_t rc) {
-  auto no_error = Api::ioCallUint64ResultNoError();
-  no_error.rc_ = rc;
-  return no_error;
-}
-
 class DnsFilterTest : public testing::Test {
 public:
   DnsFilterTest()
-<<<<<<< HEAD
       : listener_address_(Network::Utility::parseInternetAddressAndPort("127.0.2.1:5353")),
         api_(Api::createApiForTest()) {
     udp_response_.addresses_.local_ = listener_address_;
     udp_response_.addresses_.peer_ = listener_address_;
     udp_response_.buffer_ = std::make_unique<Buffer::OwnedImpl>();
-=======
-      : listener_address_(Network::Utility::parseInternetAddressAndPort("127.0.2.1:5353")) {
-    response_parser_ = std::make_unique<DnsMessageParser>();
-
-    client_request_.addresses_.local_ = listener_address_;
-    client_request_.addresses_.peer_ = listener_address_;
-    client_request_.buffer_ = std::make_unique<Buffer::OwnedImpl>();
->>>>>>> 8b188964
 
     setupResponseParser();
     EXPECT_CALL(callbacks_, udpListener()).Times(AtLeast(0));
     EXPECT_CALL(callbacks_.udp_listener_, send(_))
         .WillRepeatedly(
             Invoke([this](const Network::UdpSendData& send_data) -> Api::IoCallUint64Result {
-<<<<<<< HEAD
               udp_response_.buffer_->move(send_data.buffer_);
               return makeNoError(udp_response_.buffer_->length());
             }));
-
-=======
-              client_request_.buffer_->move(send_data.buffer_);
-              return makeNoError(client_request_.buffer_->length());
-            }));
->>>>>>> 8b188964
     EXPECT_CALL(callbacks_.udp_listener_, dispatcher()).WillRepeatedly(ReturnRef(dispatcher_));
   }
 
@@ -88,14 +66,11 @@
     EXPECT_CALL(listener_factory_, scope()).WillOnce(ReturnRef(*store));
     EXPECT_CALL(listener_factory_, dispatcher()).Times(AtLeast(0));
     EXPECT_CALL(listener_factory_, clusterManager()).Times(AtLeast(0));
-<<<<<<< HEAD
     EXPECT_CALL(listener_factory_, api()).WillOnce(ReturnRef(*api_));
 
     resolver_ = std::make_shared<Network::MockDnsResolver>();
     EXPECT_CALL(dispatcher_, createDnsResolver(_, _)).WillOnce(Return(resolver_));
     EXPECT_CALL(dispatcher_, createTimer_(_)).Times(AtLeast(0));
-=======
->>>>>>> 8b188964
 
     config_ = std::make_shared<DnsFilterEnvoyConfig>(listener_factory_, config);
     filter_ = std::make_unique<DnsFilter>(callbacks_, config_);
@@ -118,7 +93,6 @@
   std::unique_ptr<DnsFilter> filter_;
   Network::MockUdpReadFilterCallbacks callbacks_;
   Stats::IsolatedStoreImpl stats_store_;
-<<<<<<< HEAD
   Network::UdpRecvData udp_response_;
 
   Api::ApiPtr api_;
@@ -175,16 +149,6 @@
 )EOF";
 
   const std::string forward_query_on_config = R"EOF(
-=======
-  Network::UdpRecvData client_request_;
-
-  std::unique_ptr<DnsMessageParser> response_parser_;
-  Event::MockDispatcher dispatcher_;
-
-  DnsQueryContextPtr query_ctx_;
-
-  const std::string forward_query_off_config = R"EOF(
->>>>>>> 8b188964
 stat_prefix: "my_prefix"
 client_config:
   resolver_timeout: 5s
@@ -199,7 +163,6 @@
     - suffix: foo1.com
     - suffix: foo2.com
     virtual_domains:
-<<<<<<< HEAD
       - name: "www.foo1.com"
         endpoint:
           address_list:
@@ -261,37 +224,13 @@
         address:
         - 10.0.3.1
 )EOF";
-=======
-    - name: "www.foo1.com"
-      endpoint:
-        address_list:
-          address:
-          - "10.0.0.1"
-          - "10.0.0.2"
-    - name: "www.foo2.com"
-      endpoint:
-        address_list:
-          address:
-          - "2001:8a:c1::2800:7"
-          - "2001:8a:c1::2800:8"
-          - "2001:8a:c1::2800:9"
-    - name: "www.foo3.com"
-      endpoint:
-        address_list:
-          address:
-          - "10.0.3.1"
-  )EOF";
->>>>>>> 8b188964
 };
 
 TEST_F(DnsFilterTest, InvalidQuery) {
   InSequence s;
 
   setup(forward_query_off_config);
-<<<<<<< HEAD
-
   sendQueryFromClient("10.0.0.1:1000", "hello");
-
   query_ctx_ = response_parser_->createQueryContext(udp_response_, counters_);
   ASSERT_FALSE(query_ctx_->parse_status_);
 
@@ -1024,26 +963,6 @@
   ASSERT_EQ(0, config_->stats().unanswered_queries_.value());
 
   EXPECT_TRUE(Mock::VerifyAndClearExpectations(resolver_.get()));
-=======
-  sendQueryFromClient("10.0.0.1:1000", "hello");
-  query_ctx_ = response_parser_->createQueryContext(client_request_);
-  ASSERT_FALSE(query_ctx_->parse_status_);
-}
-
-TEST_F(DnsFilterTest, SingleTypeAQuery) {
-  InSequence s;
-
-  setup(forward_query_off_config);
-  const std::string domain("www.foo3.com");
-  const std::string query =
-      Utils::buildQueryForDomain(domain, DNS_RECORD_TYPE_A, DNS_RECORD_CLASS_IN);
-  ASSERT_FALSE(query.empty());
-  sendQueryFromClient("10.0.0.1:1000", query);
-  query_ctx_ = response_parser_->createQueryContext(client_request_);
-
-  // This will fail since the response generation is not being done yet
-  ASSERT_FALSE(query_ctx_->parse_status_);
->>>>>>> 8b188964
 }
 #endif
 
