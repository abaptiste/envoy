#pragma once

#include "envoy/event/file_event.h"
#include "envoy/extensions/filters/udp/dns_filter/v3alpha/dns_filter.pb.h"
#include "envoy/network/dns.h"
#include "envoy/network/filter.h"

#include "common/buffer/buffer_impl.h"
#include "common/common/matchers.h"
#include "common/config/config_provider_impl.h"
#include "common/network/utility.h"

#include "extensions/filters/udp/dns_filter/dns_filter_resolver.h"
#include "extensions/filters/udp/dns_filter/dns_parser.h"

#include "absl/container/flat_hash_set.h"

namespace Envoy {
namespace Extensions {
namespace UdpFilters {
namespace DnsFilter {

/**
 * All DNS Filter stats. @see stats_macros.h
 */
#define ALL_DNS_FILTER_STATS(COUNTER, HISTOGRAM)                                                   \
  COUNTER(a_record_queries)                                                                        \
  COUNTER(aaaa_record_queries)                                                                     \
  COUNTER(cluster_a_record_answers)                                                                \
  COUNTER(cluster_aaaa_record_answers)                                                             \
  COUNTER(cluster_unsupported_answers)                                                             \
  COUNTER(downstream_rx_errors)                                                                    \
  COUNTER(downstream_rx_invalid_queries)                                                           \
  COUNTER(downstream_rx_queries)                                                                   \
  COUNTER(external_a_record_queries)                                                               \
  COUNTER(external_a_record_answers)                                                               \
  COUNTER(external_aaaa_record_answers)                                                            \
  COUNTER(external_aaaa_record_queries)                                                            \
  COUNTER(external_unsupported_answers)                                                            \
  COUNTER(external_unsupported_queries)                                                            \
  COUNTER(externally_resolved_queries)                                                             \
  COUNTER(known_domain_queries)                                                                    \
  COUNTER(local_a_record_answers)                                                                  \
  COUNTER(local_aaaa_record_answers)                                                               \
  COUNTER(local_unsupported_answers)                                                               \
  COUNTER(unanswered_queries)                                                                      \
  COUNTER(unsupported_queries)                                                                     \
  COUNTER(downstream_tx_responses)                                                                 \
  COUNTER(query_buffer_underflow)                                                                  \
  COUNTER(query_parsing_failure)                                                                   \
  COUNTER(record_name_overflow)                                                                    \
  HISTOGRAM(downstream_rx_bytes, Bytes)                                                            \
  HISTOGRAM(downstream_rx_query_latency, Milliseconds)                                             \
  HISTOGRAM(downstream_tx_bytes, Bytes)

/**
 * Struct definition for all DNS Filter stats. @see stats_macros.h
 */
struct DnsFilterStats {
  ALL_DNS_FILTER_STATS(GENERATE_COUNTER_STRUCT, GENERATE_HISTOGRAM_STRUCT)
};

struct DnsEndpointConfig {
  absl::optional<AddressConstPtrVec> address_list;
  absl::optional<std::string> cluster_name;
};

using DnsVirtualDomainConfig = absl::flat_hash_map<std::string, DnsEndpointConfig>;

/**
 * DnsFilter configuration class abstracting access to data necessary for the filter's operation
 */
class DnsFilterEnvoyConfig : public Logger::Loggable<Logger::Id::filter> {
public:
  DnsFilterEnvoyConfig(
      Server::Configuration::ListenerFactoryContext& context,
      const envoy::extensions::filters::udp::dns_filter::v3alpha::DnsFilterConfig& config);

  DnsFilterStats& stats() const { return stats_; }
  const DnsVirtualDomainConfig& domains() const { return virtual_domains_; }
  const std::vector<Matchers::StringMatcherPtr>& knownSuffixes() const { return known_suffixes_; }
  const absl::flat_hash_map<std::string, std::chrono::seconds>& domainTtl() const {
    return domain_ttl_;
  }
<<<<<<< HEAD
  Upstream::ClusterManager& clusterManager() const { return cluster_manager_; }
  const AddressConstPtrVec& resolvers() const { return resolvers_; }
  bool forwardQueries() const { return forward_queries_; }
  uint64_t retryCount() const { return retry_count_; }
  Runtime::RandomGenerator& random() const { return random_; }
  std::chrono::milliseconds resolverTimeout() const { return resolver_timeout_; }
=======
  const AddressConstPtrVec& resolvers() const { return resolvers_; }
  bool forwardQueries() const { return forward_queries_; }
  const std::chrono::milliseconds resolverTimeout() const { return resolver_timeout_; }
  Upstream::ClusterManager& clusterManager() const { return cluster_manager_; }
  uint64_t retryCount() const { return retry_count_; }
  Runtime::RandomGenerator& random() const { return random_; }
>>>>>>> b6f72358

private:
  static DnsFilterStats generateStats(const std::string& stat_prefix, Stats::Scope& scope) {
    const auto final_prefix = absl::StrCat("dns_filter.", stat_prefix);
    return {ALL_DNS_FILTER_STATS(POOL_COUNTER_PREFIX(scope, final_prefix),
                                 POOL_HISTOGRAM_PREFIX(scope, final_prefix))};
  }

  bool loadServerConfig(const envoy::extensions::filters::udp::dns_filter::v3alpha::
                            DnsFilterConfig::ServerContextConfig& config,
                        envoy::data::dns::v3::DnsTable& table);

  Stats::Scope& root_scope_;
  Upstream::ClusterManager& cluster_manager_;
<<<<<<< HEAD
  Network::DnsResolverSharedPtr resolver_;
=======
>>>>>>> b6f72358
  Api::Api& api_;

  mutable DnsFilterStats stats_;
  DnsVirtualDomainConfig virtual_domains_;
  std::vector<Matchers::StringMatcherPtr> known_suffixes_;
  absl::flat_hash_map<std::string, std::chrono::seconds> domain_ttl_;
  bool forward_queries_;
  uint64_t retry_count_;
  AddressConstPtrVec resolvers_;
  std::chrono::milliseconds resolver_timeout_;
  Runtime::RandomGenerator& random_;
};

using DnsFilterEnvoyConfigSharedPtr = std::shared_ptr<const DnsFilterEnvoyConfig>;

enum class DnsLookupResponseCode { Success, Failure, External };

/**
 * This class is responsible for handling incoming DNS datagrams and responding to the queries.
 * The filter will attempt to resolve the query via its configuration or direct to an external
 * resolver when necessary
 */
class DnsFilter : public Network::UdpListenerReadFilter, Logger::Loggable<Logger::Id::filter> {
public:
<<<<<<< HEAD
  DnsFilter(Network::UdpReadFilterCallbacks& callbacks,
            const DnsFilterEnvoyConfigSharedPtr& config);
=======
  DnsFilter(Network::UdpReadFilterCallbacks& callbacks, const DnsFilterEnvoyConfigSharedPtr& config)
      : UdpListenerReadFilter(callbacks), config_(config), listener_(callbacks.udpListener()),
        cluster_manager_(config_->clusterManager()),
        message_parser_(config->forwardQueries(), config->retryCount(), config->random()) {}
>>>>>>> b6f72358

  // Network::UdpListenerReadFilter callbacks
  void onData(Network::UdpRecvData& client_request) override;
  void onReceiveError(Api::IoError::IoErrorCode) override;

  /**
   * @return bool true if the domain_name is a known domain for which we respond to queries
   */
  bool isKnownDomain(const absl::string_view domain_name);

private:
  /**
   * Prepare the response buffer and send it to the client
   *
   * @param context contains the data necessary to create a response and send it to a client
   */
  void sendDnsResponse(DnsQueryContextPtr context);

  /**
   * @brief Encapsulates all of the logic required to find an answer for a DNS query
   *
   * @return DnsLookupResponseCode indicating whether we were able to respond to the query or send
   * the query to an external resolver
   */
  DnsLookupResponseCode getResponseForQuery(DnsQueryContextPtr& context);

  /**
   * @return std::chrono::seconds retrieves the configured per domain TTL to be inserted into answer
   * records
   */
  std::chrono::seconds getDomainTTL(const absl::string_view domain);

  /**
   * @brief Resolves the supplied query from configured clusters
   *
<<<<<<< HEAD
=======
   * @param context object containing the query context
>>>>>>> b6f72358
   * @param query query object containing the name to be resolved
   * @return bool true if the requested name matched a cluster and an answer record was constructed
   */
  bool resolveViaClusters(DnsQueryContextPtr& context, const DnsQueryRecord& query);

  /**
   * @brief Resolves the supplied query from configured hosts
   *
<<<<<<< HEAD
=======
   * @param context object containing the query context
>>>>>>> b6f72358
   * @param query query object containing the name to be resolved
   * @return bool true if the requested name matches a configured domain and answer records can be
   * constructed
   */
  bool resolveViaConfiguredHosts(DnsQueryContextPtr& context, const DnsQueryRecord& query);

  /**
<<<<<<< HEAD
   * @brief Increment the counter for the given query type for external queries
   *
   * @param query_type indicate the type of record being resolved (A, AAAA, or other).
   */
  void incrementExternalQueryTypeCount(const uint16_t query_type) {
    switch (query_type) {
    case DNS_RECORD_TYPE_A:
      config_->stats().external_a_record_queries_.inc();
      break;
    case DNS_RECORD_TYPE_AAAA:
      config_->stats().external_aaaa_record_queries_.inc();
      break;
    default:
      config_->stats().external_unsupported_queries_.inc();
      break;
    }
  }

  /**
   * @brief Increment the counter for the parsed query type
   *
   * @param queries a vector of all the incoming queries received from a client
   */
  void incrementQueryTypeCount(const DnsQueryPtrVec& queries) {
    for (const auto& query : queries) {
      incrementQueryTypeCount(query->type_);
    }
  }

  /**
   * @brief Increment the counter for the given query type.
   *
   * @param query_type indicate the type of record being resolved (A, AAAA, or other).
   */
  void incrementQueryTypeCount(const uint16_t query_type) {
    switch (query_type) {
    case DNS_RECORD_TYPE_A:
      config_->stats().a_record_queries_.inc();
      break;
    case DNS_RECORD_TYPE_AAAA:
      config_->stats().aaaa_record_queries_.inc();
      break;
    default:
      config_->stats().unsupported_queries_.inc();
      break;
    }
  }

  /**
   * @brief Increment the counter for answers for the given query type resolved via cluster names
   *
   * @param query_type indicate the type of answer record returned to the client
   */
  void incrementClusterQueryTypeAnswerCount(const uint16_t query_type) {
    switch (query_type) {
    case DNS_RECORD_TYPE_A:
      config_->stats().cluster_a_record_answers_.inc();
      break;
    case DNS_RECORD_TYPE_AAAA:
      config_->stats().cluster_aaaa_record_answers_.inc();
      break;
    default:
      config_->stats().cluster_unsupported_answers_.inc();
      break;
    }
  }

  /**
   * @brief Increment the counter for answers for the given query type resolved from the local
   * configuration.
   *
   * @param query_type indicate the type of answer record returned to the client
   */
  void incrementLocalQueryTypeAnswerCount(const uint16_t query_type) {
    switch (query_type) {
    case DNS_RECORD_TYPE_A:
      config_->stats().local_a_record_answers_.inc();
      break;
    case DNS_RECORD_TYPE_AAAA:
      config_->stats().local_aaaa_record_answers_.inc();
      break;
    default:
      config_->stats().local_unsupported_answers_.inc();
      break;
    }
  }

  /**
   * @brief Increment the counter for answers for the given query type resolved via an external
   * resolver
   *
   * @param query_type indicate the type of answer record returned to the client
   */
  void incrementExternalQueryTypeAnswerCount(const uint16_t query_type) {
    switch (query_type) {
    case DNS_RECORD_TYPE_A:
      config_->stats().external_a_record_answers_.inc();
      break;
    case DNS_RECORD_TYPE_AAAA:
      config_->stats().external_aaaa_record_answers_.inc();
      break;
    default:
      config_->stats().external_unsupported_answers_.inc();
      break;
    }
  }

  /**
=======
>>>>>>> b6f72358
   * @brief Helper function to retrieve the Endpoint configuration for a requested domain
   */
  const DnsEndpointConfig* getEndpointConfigForDomain(const absl::string_view domain);

  /**
   * @brief Helper function to retrieve the Address List for a requested domain
   */
  const AddressConstPtrVec* getAddressListForDomain(const absl::string_view domain);

  /**
   * @brief Helper function to retrieve a cluster name that a domain may be redirected towards
   */
  const absl::string_view getClusterNameForDomain(const absl::string_view domain);

  const DnsFilterEnvoyConfigSharedPtr config_;
  Network::UdpListener& listener_;
  Upstream::ClusterManager& cluster_manager_;
  DnsMessageParser message_parser_;
  DnsFilterResolverPtr resolver_;
  Network::Address::InstanceConstSharedPtr local_;
  Network::Address::InstanceConstSharedPtr peer_;
  DnsFilterResolverCallback resolver_callback_;
};

} // namespace DnsFilter
} // namespace UdpFilters
} // namespace Extensions
} // namespace Envoy<|MERGE_RESOLUTION|>--- conflicted
+++ resolved
@@ -82,21 +82,12 @@
   const absl::flat_hash_map<std::string, std::chrono::seconds>& domainTtl() const {
     return domain_ttl_;
   }
-<<<<<<< HEAD
-  Upstream::ClusterManager& clusterManager() const { return cluster_manager_; }
-  const AddressConstPtrVec& resolvers() const { return resolvers_; }
-  bool forwardQueries() const { return forward_queries_; }
-  uint64_t retryCount() const { return retry_count_; }
-  Runtime::RandomGenerator& random() const { return random_; }
-  std::chrono::milliseconds resolverTimeout() const { return resolver_timeout_; }
-=======
   const AddressConstPtrVec& resolvers() const { return resolvers_; }
   bool forwardQueries() const { return forward_queries_; }
   const std::chrono::milliseconds resolverTimeout() const { return resolver_timeout_; }
   Upstream::ClusterManager& clusterManager() const { return cluster_manager_; }
   uint64_t retryCount() const { return retry_count_; }
   Runtime::RandomGenerator& random() const { return random_; }
->>>>>>> b6f72358
 
 private:
   static DnsFilterStats generateStats(const std::string& stat_prefix, Stats::Scope& scope) {
@@ -111,10 +102,7 @@
 
   Stats::Scope& root_scope_;
   Upstream::ClusterManager& cluster_manager_;
-<<<<<<< HEAD
   Network::DnsResolverSharedPtr resolver_;
-=======
->>>>>>> b6f72358
   Api::Api& api_;
 
   mutable DnsFilterStats stats_;
@@ -139,15 +127,8 @@
  */
 class DnsFilter : public Network::UdpListenerReadFilter, Logger::Loggable<Logger::Id::filter> {
 public:
-<<<<<<< HEAD
   DnsFilter(Network::UdpReadFilterCallbacks& callbacks,
             const DnsFilterEnvoyConfigSharedPtr& config);
-=======
-  DnsFilter(Network::UdpReadFilterCallbacks& callbacks, const DnsFilterEnvoyConfigSharedPtr& config)
-      : UdpListenerReadFilter(callbacks), config_(config), listener_(callbacks.udpListener()),
-        cluster_manager_(config_->clusterManager()),
-        message_parser_(config->forwardQueries(), config->retryCount(), config->random()) {}
->>>>>>> b6f72358
 
   // Network::UdpListenerReadFilter callbacks
   void onData(Network::UdpRecvData& client_request) override;
@@ -183,10 +164,7 @@
   /**
    * @brief Resolves the supplied query from configured clusters
    *
-<<<<<<< HEAD
-=======
    * @param context object containing the query context
->>>>>>> b6f72358
    * @param query query object containing the name to be resolved
    * @return bool true if the requested name matched a cluster and an answer record was constructed
    */
@@ -195,10 +173,7 @@
   /**
    * @brief Resolves the supplied query from configured hosts
    *
-<<<<<<< HEAD
-=======
    * @param context object containing the query context
->>>>>>> b6f72358
    * @param query query object containing the name to be resolved
    * @return bool true if the requested name matches a configured domain and answer records can be
    * constructed
@@ -206,7 +181,6 @@
   bool resolveViaConfiguredHosts(DnsQueryContextPtr& context, const DnsQueryRecord& query);
 
   /**
-<<<<<<< HEAD
    * @brief Increment the counter for the given query type for external queries
    *
    * @param query_type indicate the type of record being resolved (A, AAAA, or other).
@@ -315,8 +289,6 @@
   }
 
   /**
-=======
->>>>>>> b6f72358
    * @brief Helper function to retrieve the Endpoint configuration for a requested domain
    */
   const DnsEndpointConfig* getEndpointConfigForDomain(const absl::string_view domain);
