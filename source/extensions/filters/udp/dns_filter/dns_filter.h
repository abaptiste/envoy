--- conflicted
+++ resolved
@@ -2,10 +2,7 @@
 
 #include "envoy/event/file_event.h"
 #include "envoy/extensions/filters/udp/dns_filter/v3alpha/dns_filter.pb.h"
-<<<<<<< HEAD
 #include "envoy/network/dns.h"
-=======
->>>>>>> 8b188964
 #include "envoy/network/filter.h"
 
 #include "common/buffer/buffer_impl.h"
@@ -13,10 +10,7 @@
 #include "common/config/config_provider_impl.h"
 #include "common/network/utility.h"
 
-<<<<<<< HEAD
 #include "extensions/filters/udp/dns_filter/dns_filter_resolver.h"
-=======
->>>>>>> 8b188964
 #include "extensions/filters/udp/dns_filter/dns_parser.h"
 
 #include "absl/container/flat_hash_set.h"
@@ -28,10 +22,6 @@
 
 /**
  * All DNS Filter stats. @see stats_macros.h
-<<<<<<< HEAD
-=======
- * Track the number of answered and un-answered queries for A and AAAA records
->>>>>>> 8b188964
  */
 #define ALL_DNS_FILTER_STATS(COUNTER, HISTOGRAM)                                                   \
   COUNTER(a_record_queries)                                                                        \
@@ -73,11 +63,7 @@
 /**
  * DnsFilter configuration class abstracting access to data necessary for the filter's operation
  */
-<<<<<<< HEAD
 class DnsFilterEnvoyConfig : public Logger::Loggable<Logger::Id::filter> {
-=======
-class DnsFilterEnvoyConfig {
->>>>>>> 8b188964
 public:
   DnsFilterEnvoyConfig(
       Server::Configuration::ListenerFactoryContext& context,
@@ -89,17 +75,11 @@
   const absl::flat_hash_map<std::string, std::chrono::seconds>& domainTtl() const {
     return domain_ttl_;
   }
-<<<<<<< HEAD
   Upstream::ClusterManager& clusterManager() const { return cluster_manager_; }
   const AddressConstPtrVec& resolvers() const { return resolvers_; }
   bool forwardQueries() const { return forward_queries_; }
   uint64_t retryCount() const { return retry_count_; }
   std::chrono::milliseconds resolverTimeout() const { return resolver_timeout_; }
-=======
-  const AddressConstPtrVec& resolvers() const { return resolvers_; }
-  bool forwardQueries() const { return forward_queries_; }
-  const std::chrono::milliseconds resolverTimeout() const { return resolver_timeout_; }
->>>>>>> 8b188964
 
 private:
   static DnsFilterStats generateStats(const std::string& stat_prefix, Stats::Scope& scope) {
@@ -122,10 +102,7 @@
   std::vector<Matchers::StringMatcherPtr> known_suffixes_;
   absl::flat_hash_map<std::string, std::chrono::seconds> domain_ttl_;
   bool forward_queries_;
-<<<<<<< HEAD
   uint64_t retry_count_;
-=======
->>>>>>> 8b188964
   AddressConstPtrVec resolvers_;
   std::chrono::milliseconds resolver_timeout_;
 };
@@ -153,19 +130,11 @@
    */
   bool isKnownDomain(const absl::string_view domain_name);
 
-  /**
-   * @return bool true if the domain_name is a known domain for which we respond to queries
-   */
-  bool isKnownDomain(const absl::string_view domain_name);
-
 private:
   /**
    * Prepare the response buffer and send it to the client
-<<<<<<< HEAD
-=======
    *
    * @param context contains the data necessary to create a response and send it to a client
->>>>>>> 8b188964
    */
   void sendDnsResponse(DnsQueryContextPtr context);
 
@@ -175,11 +144,7 @@
    * @return DnsLookupResponseCode indicating whether we were able to respond to the query or send
    * the query to an external resolver
    */
-<<<<<<< HEAD
   DnsLookupResponseCode getResponseForQuery(DnsQueryContextPtr& context);
-=======
-  DnsLookupResponseCode getResponseForQuery();
->>>>>>> 8b188964
 
   /**
    * @return uint32_t retrieves the configured per domain TTL to be inserted into answer records
@@ -187,7 +152,6 @@
   uint32_t getDomainTTL(const absl::string_view domain);
 
   /**
-<<<<<<< HEAD
    * @brief Resolves the supplied query from configured clusters
    *
    * @param query query object containing the name to be resolved
@@ -198,14 +162,10 @@
   /**
    * @brief Resolves the supplied query from configured hosts
    *
-=======
-   * Resolves the supplied query from configured hosts
->>>>>>> 8b188964
    * @param query query object containing the name to be resolved
    * @return bool true if the requested name matches a configured domain and answer records can be
    * constructed
    */
-<<<<<<< HEAD
   bool resolveViaConfiguredHosts(DnsQueryContextPtr& context, const DnsQueryRecord& query);
 
   /**
@@ -324,16 +284,6 @@
   Network::Address::InstanceConstSharedPtr local_;
   Network::Address::InstanceConstSharedPtr peer_;
   DnsFilterResolverCallback resolver_callback_;
-=======
-  bool resolveViaConfiguredHosts(const DnsQueryRecord& query);
-
-  const DnsFilterEnvoyConfigSharedPtr config_;
-  Network::UdpListener& listener_;
-  DnsMessageParser message_parser_;
-  Network::Address::InstanceConstSharedPtr local_;
-  Network::Address::InstanceConstSharedPtr peer_;
-  AnswerCallback answer_callback_;
->>>>>>> 8b188964
 };
 
 } // namespace DnsFilter
