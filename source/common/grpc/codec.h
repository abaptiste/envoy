#pragma once

#include <array>
#include <cstdint>
#include <vector>

#include "envoy/buffer/buffer.h"

namespace Envoy {
namespace Grpc {
// Last bit for an expanded message without compression.
const uint8_t GRPC_FH_DEFAULT = 0b0u;
// Last bit for a compressed message.
const uint8_t GRPC_FH_COMPRESSED = 0b1u;

constexpr uint64_t GRPC_FRAME_HEADER_SIZE = sizeof(uint8_t) + sizeof(uint32_t);

enum class CompressionAlgorithm { None, Gzip };

struct Frame {
  uint8_t flags_;
  uint32_t length_;
  Buffer::InstancePtr data_;
};

class Encoder {
public:
  Encoder();

  // Creates a new GRPC data frame with the given flags and length.
  // @param flags supplies the GRPC data frame flags.
  // @param length supplies the GRPC data frame length.
  // @param output the buffer to store the encoded data. Its size must be 5.
  void newFrame(uint8_t flags, uint64_t length, std::array<uint8_t, 5>& output);
};

// Wire format (http://www.grpc.io/docs/guides/wire.html) of GRPC data frame
// header:
//
// -----------------------------------------------------------------------
// |R|R|R|R|R|R|R|R|C|      L     |      L     |      L     |      L     |
// -----------------------------------------------------------------------
//    Flag (1 byte)                Message Length (4 bytes)
//
// A fixed header consists of five bytes.
// The first byte is the Flag. The last one "C" bit indicates if the message
// is compressed or not (0 is uncompressed, 1 is compressed). The other seven
// "R" bits are reserved for future use.
// The next four "L" bytes represent the message length in BigEndian format.
enum class State {
  // Waiting for decoding the flags (1 byte) of the GRPC data frame.
<<<<<<< HEAD
  FH_FLAG,
  // Waiting for decoding the 1st byte of the length (4 bytes in total) of the
  // GRPC data frame.
  FH_LEN_0,
  // Waiting for decoding the 2nd byte of the length (4 bytes in total) of the
  // GRPC data frame.
  FH_LEN_1,
  // Waiting for decoding the 3rd byte of the length (4 bytes in total) of the
  // GRPC data frame.
  FH_LEN_2,
  // Waiting for decoding the 4th byte of the length (4 bytes in total) of the
  // GRPC data frame.
  FH_LEN_3,
  // Waiting for decoding the data.
  DATA,
=======
  FhFlag,
  // Waiting for decoding the 1st byte of the length (4 bytes in total) of the
  // GRPC data frame.
  FhLen0,
  // Waiting for decoding the 2nd byte of the length (4 bytes in total) of the
  // GRPC data frame.
  FhLen1,
  // Waiting for decoding the 3rd byte of the length (4 bytes in total) of the
  // GRPC data frame.
  FhLen2,
  // Waiting for decoding the 4th byte of the length (4 bytes in total) of the
  // GRPC data frame.
  FhLen3,
  // Waiting for decoding the data.
  Data,
>>>>>>> 6ba4832e
};

class FrameInspector {
public:
  // Inspects the given buffer with GRPC data frame and updates the frame count.
  // Invokes visitor callbacks for each frame in the following sequence:
  //   "frameStart frameDataStart frameData* frameDataEnd"
  // If frameStart returns false, then the inspector aborts.
  // Returns the increase in the frame count.
  uint64_t inspect(const Buffer::Instance& input);

  // Returns the current frame count, corresponding to the request/response
  // message count. Counter is incremented on a frame start.
  uint64_t frameCount() const { return count_; }

  // Returns the current state in the frame parsing.
  State state() const { return state_; }

  virtual ~FrameInspector() = default;

protected:
  virtual bool frameStart(uint8_t) { return true; }
  virtual void frameDataStart() {}
  virtual void frameData(uint8_t*, uint64_t) {}
  virtual void frameDataEnd() {}

<<<<<<< HEAD
  State state_{State::FH_FLAG};
=======
  State state_{State::FhFlag};
>>>>>>> 6ba4832e
  uint32_t length_{0};
  uint64_t count_{0};
};

class Decoder : public FrameInspector {
public:
  // Decodes the given buffer with GRPC data frame. Drains the input buffer when
  // decoding succeeded (returns true). If the input is not sufficient to make a
  // complete GRPC data frame, it will be buffered in the decoder. If a decoding
  // error happened, the input buffer remains unchanged.
  // @param input supplies the binary octets wrapped in a GRPC data frame.
  // @param output supplies the buffer to store the decoded data.
  // @return bool whether the decoding succeeded or not.
  bool decode(Buffer::Instance& input, std::vector<Frame>& output);

  // Determine the length of the current frame being decoded. This is useful when supplying a
  // partial frame to decode() and wanting to know how many more bytes need to be read to complete
  // the frame.
  uint32_t length() const { return frame_.length_; }

  // Indicates whether it has buffered any partial data.
  bool hasBufferedData() const { return state_ != State::FhFlag; }

protected:
  bool frameStart(uint8_t) override;
  void frameDataStart() override;
  void frameData(uint8_t*, uint64_t) override;
  void frameDataEnd() override;

protected:
  bool frameStart(uint8_t) override;
  void frameDataStart() override;
  void frameData(uint8_t*, uint64_t) override;
  void frameDataEnd() override;

private:
  Frame frame_;
  std::vector<Frame>* output_{nullptr};
  bool decoding_error_{false};
};

} // namespace Grpc
} // namespace Envoy<|MERGE_RESOLUTION|>--- conflicted
+++ resolved
@@ -49,23 +49,6 @@
 // The next four "L" bytes represent the message length in BigEndian format.
 enum class State {
   // Waiting for decoding the flags (1 byte) of the GRPC data frame.
-<<<<<<< HEAD
-  FH_FLAG,
-  // Waiting for decoding the 1st byte of the length (4 bytes in total) of the
-  // GRPC data frame.
-  FH_LEN_0,
-  // Waiting for decoding the 2nd byte of the length (4 bytes in total) of the
-  // GRPC data frame.
-  FH_LEN_1,
-  // Waiting for decoding the 3rd byte of the length (4 bytes in total) of the
-  // GRPC data frame.
-  FH_LEN_2,
-  // Waiting for decoding the 4th byte of the length (4 bytes in total) of the
-  // GRPC data frame.
-  FH_LEN_3,
-  // Waiting for decoding the data.
-  DATA,
-=======
   FhFlag,
   // Waiting for decoding the 1st byte of the length (4 bytes in total) of the
   // GRPC data frame.
@@ -81,7 +64,6 @@
   FhLen3,
   // Waiting for decoding the data.
   Data,
->>>>>>> 6ba4832e
 };
 
 class FrameInspector {
@@ -108,11 +90,7 @@
   virtual void frameData(uint8_t*, uint64_t) {}
   virtual void frameDataEnd() {}
 
-<<<<<<< HEAD
-  State state_{State::FH_FLAG};
-=======
   State state_{State::FhFlag};
->>>>>>> 6ba4832e
   uint32_t length_{0};
   uint64_t count_{0};
 };
@@ -142,12 +120,6 @@
   void frameData(uint8_t*, uint64_t) override;
   void frameDataEnd() override;
 
-protected:
-  bool frameStart(uint8_t) override;
-  void frameDataStart() override;
-  void frameData(uint8_t*, uint64_t) override;
-  void frameDataEnd() override;
-
 private:
   Frame frame_;
   std::vector<Frame>* output_{nullptr};
